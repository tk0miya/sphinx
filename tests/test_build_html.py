# -*- coding: utf-8 -*-
"""
    test_build_html
    ~~~~~~~~~~~~~~~

    Test the HTML builder and check output against XPath.

    :copyright: Copyright 2007-2016 by the Sphinx team, see AUTHORS.
    :license: BSD, see LICENSE for details.
"""

import os
import re

from six import PY3, iteritems
from six.moves import html_entities

from sphinx import __display_version__
from util import remove_unicode_literals, gen_with_app, with_app
from etree13 import ElementTree as ET


ENV_WARNINGS = """\
(%(root)s/autodoc_fodder.py:docstring of autodoc_fodder\\.MarkupError:2: \
WARNING: Explicit markup ends without a blank line; unexpected \
unindent\\.\\n?
)?%(root)s/images.txt:9: WARNING: image file not readable: foo.png
%(root)s/images.txt:23: WARNING: nonlocal image URI found: \
http://www.python.org/logo.png
%(root)s/includes.txt:\\d*: WARNING: Encoding 'utf-8-sig' used for \
reading included file u'.*?wrongenc.inc' seems to be wrong, try giving an \
:encoding: option\\n?
%(root)s/includes.txt:4: WARNING: download file not readable: .*?nonexisting.png
(%(root)s/markup.txt:357: WARNING: invalid single index entry u'')?
(%(root)s/undecodable.txt:3: WARNING: undecodable source characters, replacing \
with "\\?": b?'here: >>>(\\\\|/)xbb<<<'
)?"""

HTML_WARNINGS = ENV_WARNINGS + """\
%(root)s/images.txt:20: WARNING: no matching candidate for image URI u'foo.\\*'
%(root)s/markup.txt:269: WARNING: Could not parse literal_block as "c". highlighting skipped.
%(root)s/footnote.txt:60: WARNING: citation not found: missing
%(root)s/markup.txt:158: WARNING: unknown option: &option
"""

if PY3:
    ENV_WARNINGS = remove_unicode_literals(ENV_WARNINGS)
    HTML_WARNINGS = remove_unicode_literals(HTML_WARNINGS)


def tail_check(check):
    rex = re.compile(check)

    def checker(nodes):
        for node in nodes:
            if node.tail and rex.search(node.tail):
                return True
        assert False, '%r not found in tail of any nodes %s' % (check, nodes)
    return checker


HTML_XPATH = {
    'images.html': [
        (".//img[@src='_images/img.png']", ''),
        (".//img[@src='_images/img1.png']", ''),
        (".//img[@src='_images/simg.png']", ''),
        (".//img[@src='_images/svgimg.svg']", ''),
    ],
    'subdir/images.html': [
        (".//img[@src='../_images/img1.png']", ''),
        (".//img[@src='../_images/rimg.png']", ''),
    ],
    'subdir/includes.html': [
        (".//a[@href='../_downloads/img.png']", ''),
        (".//img[@src='../_images/img.png']", ''),
        (".//p", 'This is an include file.'),
        (".//pre/span", 'line 1'),
        (".//pre/span", 'line 2'),
    ],
    'includes.html': [
        (".//pre", u'Max Strauß'),
        (".//a[@href='_downloads/img.png']", ''),
        (".//a[@href='_downloads/img1.png']", ''),
        (".//pre", u'"quotes"'),
        (".//pre", u"'included'"),
        (".//pre/span[@class='s2']", u'üöä'),
        (".//div[@class='inc-pyobj1 highlight-text']//pre",
            r'^class Foo:\n    pass\n\s*$'),
        (".//div[@class='inc-pyobj2 highlight-text']//pre",
            r'^    def baz\(\):\n        pass\n\s*$'),
        (".//div[@class='inc-lines highlight-text']//pre",
            r'^class Foo:\n    pass\nclass Bar:\n$'),
        (".//div[@class='inc-startend highlight-text']//pre",
            u'^foo = "Including Unicode characters: üöä"\\n$'),
        (".//div[@class='inc-preappend highlight-text']//pre",
            r'(?m)^START CODE$'),
        (".//div[@class='inc-pyobj-dedent highlight-python']//span",
            r'def'),
        (".//div[@class='inc-tab3 highlight-text']//pre",
            r'-| |-'),
        (".//div[@class='inc-tab8 highlight-python']//pre/span",
            r'-|      |-'),
    ],
    'autodoc.html': [
        (".//dt[@id='test_autodoc.Class']", ''),
        (".//dt[@id='test_autodoc.function']/em", r'\*\*kwds'),
        (".//dd/p", r'Return spam\.'),
    ],
    'extapi.html': [
        (".//strong", 'from function: Foo'),
        (".//strong", 'from class: Bar'),
    ],
    'markup.html': [
        (".//title", 'set by title directive'),
        (".//p/em", 'Section author: Georg Brandl'),
        (".//p/em", 'Module author: Georg Brandl'),
        # created by the meta directive
        (".//meta[@name='author'][@content='Me']", ''),
        (".//meta[@name='keywords'][@content='docs, sphinx']", ''),
        # a label created by ``.. _label:``
        (".//div[@id='label']", ''),
        # code with standard code blocks
        (".//pre", '^some code$'),
        # an option list
        (".//span[@class='option']", '--help'),
        # admonitions
        (".//p[@class='first admonition-title']", 'My Admonition'),
        (".//p[@class='last']", 'Note text.'),
        (".//p[@class='last']", 'Warning text.'),
        # inline markup
        (".//li/strong", r'^command\\n$'),
        (".//li/strong", r'^program\\n$'),
        (".//li/em", r'^dfn\\n$'),
        (".//li/code/span[@class='pre']", r'^kbd\\n$'),
        (".//li/span", u'File \N{TRIANGULAR BULLET} Close'),
        (".//li/code/span[@class='pre']", '^a/$'),
        (".//li/code/em/span[@class='pre']", '^varpart$'),
        (".//li/code/em/span[@class='pre']", '^i$'),
        (".//a[@href='https://www.python.org/dev/peps/pep-0008']"
            "[@class='pep reference external']/strong", 'PEP 8'),
        (".//a[@href='https://www.python.org/dev/peps/pep-0008']"
            "[@class='pep reference external']/strong",
            'Python Enhancement Proposal #8'),
        (".//a[@href='https://tools.ietf.org/html/rfc1.html']"
            "[@class='rfc reference external']/strong", 'RFC 1'),
        (".//a[@href='https://tools.ietf.org/html/rfc1.html']"
            "[@class='rfc reference external']/strong", 'Request for Comments #1'),
        (".//a[@href='objects.html#envvar-HOME']"
            "[@class='reference internal']/code/span[@class='pre']", 'HOME'),
        (".//a[@href='#with']"
            "[@class='reference internal']/code/span[@class='pre']", '^with$'),
        (".//a[@href='#grammar-token-try_stmt']"
            "[@class='reference internal']/code/span", '^statement$'),
        (".//a[@href='subdir/includes.html']"
            "[@class='reference internal']/span", 'Including in subdir'),
        (".//a[@href='objects.html#cmdoption-python-c']"
            "[@class='reference internal']/code/span[@class='pre']", '-c'),
        # abbreviations
        (".//abbr[@title='abbreviation']", '^abbr$'),
        # version stuff
        (".//div[@class='versionadded']/p/span", 'New in version 0.6: '),
        (".//div[@class='versionadded']/p/span",
         tail_check('First paragraph of versionadded')),
        (".//div[@class='versionchanged']/p/span",
         tail_check('First paragraph of versionchanged')),
        (".//div[@class='versionchanged']/p",
         'Second paragraph of versionchanged'),
        # footnote reference
        (".//a[@class='footnote-reference']", r'\[1\]'),
        # created by reference lookup
        (".//a[@href='contents.html#ref1']", ''),
        # ``seealso`` directive
        (".//div/p[@class='first admonition-title']", 'See also'),
        # a ``hlist`` directive
        (".//table[@class='hlist']/tr/td/ul/li", '^This$'),
        # a ``centered`` directive
        (".//p[@class='centered']/strong", 'LICENSE'),
        # a glossary
        (".//dl/dt[@id='term-boson']", 'boson'),
        # a production list
        (".//pre/strong", 'try_stmt'),
        (".//pre/a[@href='#grammar-token-try1_stmt']/code/span", 'try1_stmt'),
        # tests for ``only`` directive
        (".//p", 'A global substitution.'),
        (".//p", 'In HTML.'),
        (".//p", 'In both.'),
        (".//p", 'Always present'),
        # tests for ``any`` role
        (".//a[@href='#with']/span", 'headings'),
        (".//a[@href='objects.html#func_without_body']/code/span", 'objects'),
    ],
    'objects.html': [
        (".//dt[@id='mod.Cls.meth1']", ''),
        (".//dt[@id='errmod.Error']", ''),
        (".//dt/code", r'long\(parameter,\s* list\)'),
        (".//dt/code", 'another one'),
        (".//a[@href='#mod.Cls'][@class='reference internal']", ''),
        (".//dl[@class='userdesc']", ''),
        (".//dt[@id='userdesc-myobj']", ''),
        (".//a[@href='#userdesc-myobj'][@class='reference internal']", ''),
        # docfields
        (".//a[@class='reference internal'][@href='#TimeInt']/em", 'TimeInt'),
        (".//a[@class='reference internal'][@href='#Time']", 'Time'),
        # C references
        (".//span[@class='pre']", 'CFunction()'),
        (".//a[@href='#c.Sphinx_DoSomething']", ''),
        (".//a[@href='#c.SphinxStruct.member']", ''),
        (".//a[@href='#c.SPHINX_USE_PYTHON']", ''),
        (".//a[@href='#c.SphinxType']", ''),
        (".//a[@href='#c.sphinx_global']", ''),
        # test global TOC created by toctree()
        (".//ul[@class='current']/li[@class='toctree-l1 current']/a[@href='']",
            'Testing object descriptions'),
        (".//li[@class='toctree-l1']/a[@href='markup.html']",
            'Testing various markup'),
        # test unknown field names
        (".//th[@class='field-name']", 'Field_name:'),
        (".//th[@class='field-name']", 'Field_name all lower:'),
        (".//th[@class='field-name']", 'FIELD_NAME:'),
        (".//th[@class='field-name']", 'FIELD_NAME ALL CAPS:'),
        (".//th[@class='field-name']", 'Field_Name:'),
        (".//th[@class='field-name']", 'Field_Name All Word Caps:'),
        (".//th[@class='field-name']", 'Field_name:'),
        (".//th[@class='field-name']", 'Field_name First word cap:'),
        (".//th[@class='field-name']", 'FIELd_name:'),
        (".//th[@class='field-name']", 'FIELd_name PARTial caps:'),
        # custom sidebar
        (".//h4", 'Custom sidebar'),
        # docfields
        (".//td[@class='field-body']/strong", '^moo$'),
        (".//td[@class='field-body']/strong", tail_check(r'\(Moo\) .* Moo')),
        (".//td[@class='field-body']/ul/li/strong", '^hour$'),
        (".//td[@class='field-body']/ul/li/em", '^DuplicateType$'),
        (".//td[@class='field-body']/ul/li/em", tail_check(r'.* Some parameter')),
        # others
        (".//a[@class='reference internal'][@href='#cmdoption-perl-arg-+p']/code/span",
            'perl'),
        (".//a[@class='reference internal'][@href='#cmdoption-perl-arg-+p']/code/span",
            '\+p'),
        (".//a[@class='reference internal'][@href='#cmdoption-perl-arg-arg']/code/span",
            'arg'),
        (".//a[@class='reference internal'][@href='#cmdoption-hg-arg-commit']/code/span",
            'hg'),
        (".//a[@class='reference internal'][@href='#cmdoption-hg-arg-commit']/code/span",
            'commit'),
        (".//a[@class='reference internal'][@href='#cmdoption-git-commit-p']/code/span",
            'git'),
        (".//a[@class='reference internal'][@href='#cmdoption-git-commit-p']/code/span",
            'commit'),
        (".//a[@class='reference internal'][@href='#cmdoption-git-commit-p']/code/span",
            '-p'),
    ],
    'contents.html': [
        (".//meta[@name='hc'][@content='hcval']", ''),
        (".//meta[@name='hc_co'][@content='hcval_co']", ''),
        (".//meta[@name='testopt'][@content='testoverride']", ''),
        (".//td[@class='label']", r'\[Ref1\]'),
        (".//td[@class='label']", ''),
        (".//li[@class='toctree-l1']/a", 'Testing various markup'),
        (".//li[@class='toctree-l2']/a", 'Inline markup'),
        (".//title", 'Sphinx <Tests>'),
        (".//div[@class='footer']", 'Georg Brandl & Team'),
        (".//a[@href='http://python.org/']"
            "[@class='reference external']", ''),
        (".//li/a[@href='genindex.html']/span", 'Index'),
        (".//li/a[@href='py-modindex.html']/span", 'Module Index'),
        (".//li/a[@href='search.html']/span", 'Search Page'),
        # custom sidebar only for contents
        (".//h4", 'Contents sidebar'),
        # custom JavaScript
        (".//script[@src='file://moo.js']", ''),
        # URL in contents
        (".//a[@class='reference external'][@href='http://sphinx-doc.org/']",
         'http://sphinx-doc.org/'),
        (".//a[@class='reference external'][@href='http://sphinx-doc.org/latest/']",
         'Latest reference'),
    ],
    'bom.html': [
        (".//title", " File with UTF-8 BOM"),
    ],
    'extensions.html': [
        (".//a[@href='http://python.org/dev/']", "http://python.org/dev/"),
        (".//a[@href='http://bugs.python.org/issue1000']", "issue 1000"),
        (".//a[@href='http://bugs.python.org/issue1042']", "explicit caption"),
    ],
    '_static/statictmpl.html': [
        (".//project", 'Sphinx <Tests>'),
    ],
    'genindex.html': [
        # index entries
        (".//a/strong", "Main"),
        (".//a/strong", "[1]"),
        (".//a/strong", "Other"),
        (".//a", "entry"),
        (".//dt/a", "double"),
    ],
    'footnote.html': [
        (".//a[@class='footnote-reference'][@href='#id7'][@id='id1']", r"\[1\]"),
        (".//a[@class='footnote-reference'][@href='#id8'][@id='id2']", r"\[2\]"),
        (".//a[@class='footnote-reference'][@href='#foo'][@id='id3']", r"\[3\]"),
        (".//a[@class='reference internal'][@href='#bar'][@id='id4']", r"\[bar\]"),
        (".//a[@class='footnote-reference'][@href='#id9'][@id='id5']", r"\[4\]"),
        (".//a[@class='footnote-reference'][@href='#id10'][@id='id6']", r"\[5\]"),
        (".//a[@class='fn-backref'][@href='#id1']", r"\[1\]"),
        (".//a[@class='fn-backref'][@href='#id2']", r"\[2\]"),
        (".//a[@class='fn-backref'][@href='#id3']", r"\[3\]"),
        (".//a[@class='fn-backref'][@href='#id4']", r"\[bar\]"),
        (".//a[@class='fn-backref'][@href='#id5']", r"\[4\]"),
        (".//a[@class='fn-backref'][@href='#id6']", r"\[5\]"),
    ],
    'otherext.html': [
        (".//h1", "Generated section"),
    ]
}


class NslessParser(ET.XMLParser):
    """XMLParser that throws away namespaces in tag names."""

    def _fixname(self, key):
        try:
            return self._names[key]
        except KeyError:
            name = key
            br = name.find('}')
            if br > 0:
                name = name[br+1:]
            self._names[key] = name = self._fixtext(name)
            return name


def check_xpath(etree, fname, path, check, be_found=True):
    nodes = list(etree.findall(path))
    if check is None:
        assert nodes == [], ('found any nodes matching xpath '
                             '%r in file %s' % (path, fname))
        return
    else:
        assert nodes != [], ('did not find any node matching xpath '
                             '%r in file %s' % (path, fname))
    if hasattr(check, '__call__'):
        check(nodes)
    elif not check:
        # only check for node presence
        pass
    else:
        rex = re.compile(check)
        if be_found:
            if any(node.text and rex.search(node.text) for node in nodes):
                return
        else:
            if all(node.text and not rex.search(node.text) for node in nodes):
                return

        assert False, ('%r not found in any node matching '
                       'path %s in %s: %r' % (check, path, fname,
                                              [node.text for node in nodes]))


def check_static_entries(outdir):
    staticdir = outdir / '_static'
    assert staticdir.isdir()
    # a file from a directory entry in html_static_path
    assert (staticdir / 'README').isfile()
    # a directory from a directory entry in html_static_path
    assert (staticdir / 'subdir' / 'foo.css').isfile()
    # a file from a file entry in html_static_path
    assert (staticdir / 'templated.css').isfile()
    assert (staticdir / 'templated.css').text().splitlines()[1] == __display_version__
    # a file from _static, but matches exclude_patterns
    assert not (staticdir / 'excluded.css').exists()


def check_extra_entries(outdir):
    assert (outdir / 'robots.txt').isfile()


@gen_with_app(buildername='html', freshenv=True,  # use freshenv to check warnings
              confoverrides={'html_context.hckey_co': 'hcval_co'},
              tags=['testtag'])
def test_html_output(app, status, warning):
    app.builder.build_all()
    html_warnings = warning.getvalue().replace(os.sep, '/')
    html_warnings_exp = HTML_WARNINGS % {
        'root': re.escape(app.srcdir.replace(os.sep, '/'))}
    assert re.match(html_warnings_exp + '$', html_warnings), \
        'Warnings don\'t match:\n' + \
        '--- Expected (regex):\n' + html_warnings_exp + \
        '--- Got:\n' + html_warnings

    for fname, paths in iteritems(HTML_XPATH):
        parser = NslessParser()
        parser.entity.update(html_entities.entitydefs)
        with (app.outdir / fname).open('rb') as fp:
            etree = ET.parse(fp, parser)
        for path, check in paths:
            yield check_xpath, etree, fname, path, check

    check_static_entries(app.builder.outdir)
    check_extra_entries(app.builder.outdir)


@gen_with_app(buildername='html', testroot='tocdepth')
def test_tocdepth(app, status, warning):
    # issue #1251
    app.builder.build_all()

    expects = {
        'index.html': [
            (".//li[@class='toctree-l3']/a", '1.1.1. Foo A1', True),
            (".//li[@class='toctree-l3']/a", '1.2.1. Foo B1', True),
            (".//li[@class='toctree-l3']/a", '2.1.1. Bar A1', False),
            (".//li[@class='toctree-l3']/a", '2.2.1. Bar B1', False),
        ],
        'foo.html': [
            (".//h1", '1. Foo', True),
            (".//h2", '1.1. Foo A', True),
            (".//h3", '1.1.1. Foo A1', True),
            (".//h2", '1.2. Foo B', True),
            (".//h3", '1.2.1. Foo B1', True),
            (".//div[@class='sphinxsidebarwrapper']//li/a", '1.1. Foo A', True),
            (".//div[@class='sphinxsidebarwrapper']//li/a", '1.1.1. Foo A1', True),
            (".//div[@class='sphinxsidebarwrapper']//li/a", '1.2. Foo B', True),
            (".//div[@class='sphinxsidebarwrapper']//li/a", '1.2.1. Foo B1', True),
        ],
        'bar.html': [
            (".//h1", '2. Bar', True),
            (".//h2", '2.1. Bar A', True),
            (".//h2", '2.2. Bar B', True),
            (".//h3", '2.2.1. Bar B1', True),
            (".//div[@class='sphinxsidebarwrapper']//li/a", '2. Bar', True),
            (".//div[@class='sphinxsidebarwrapper']//li/a", '2.1. Bar A', True),
            (".//div[@class='sphinxsidebarwrapper']//li/a", '2.2. Bar B', True),
            (".//div[@class='sphinxsidebarwrapper']//li/a", '2.2.1. Bar B1', False),
        ],
        'baz.html': [
            (".//h1", '2.1.1. Baz A', True),
        ],
    }

    for fname, paths in iteritems(expects):
        parser = NslessParser()
        parser.entity.update(html_entities.entitydefs)
        with (app.outdir / fname).open('rb') as fp:
            etree = ET.parse(fp, parser)

        for xpath, check, be_found in paths:
            yield check_xpath, etree, fname, xpath, check, be_found


@gen_with_app(buildername='singlehtml', testroot='tocdepth')
def test_tocdepth_singlehtml(app, status, warning):
    app.builder.build_all()

    expects = {
        'index.html': [
            (".//li[@class='toctree-l3']/a", '1.1.1. Foo A1', True),
            (".//li[@class='toctree-l3']/a", '1.2.1. Foo B1', True),
            (".//li[@class='toctree-l3']/a", '2.1.1. Bar A1', False),
            (".//li[@class='toctree-l3']/a", '2.2.1. Bar B1', False),

            # index.rst
            (".//h1", 'test-tocdepth', True),

            # foo.rst
            (".//h2", '1. Foo', True),
            (".//h3", '1.1. Foo A', True),
            (".//h4", '1.1.1. Foo A1', True),
            (".//h3", '1.2. Foo B', True),
            (".//h4", '1.2.1. Foo B1', True),

            # bar.rst
            (".//h2", '2. Bar', True),
            (".//h3", '2.1. Bar A', True),
            (".//h3", '2.2. Bar B', True),
            (".//h4", '2.2.1. Bar B1', True),

            # baz.rst
            (".//h4", '2.1.1. Baz A', True),
        ],
    }

    for fname, paths in iteritems(expects):
        parser = NslessParser()
        parser.entity.update(html_entities.entitydefs)
        with (app.outdir / fname).open('rb') as fp:
            etree = ET.parse(fp, parser)

        for xpath, check, be_found in paths:
            yield check_xpath, etree, fname, xpath, check, be_found


@gen_with_app(buildername='html', testroot='numfig')
def test_numfig_disabled(app, status, warning):
    app.builder.build_all()

    assert ('index.rst:45: WARNING: numfig is disabled. :numref: is ignored.'
            in warning.getvalue())
    assert 'index.rst:51: WARNING: invalid numfig_format: invalid' not in warning.getvalue()
    assert 'index.rst:52: WARNING: invalid numfig_format: Fig %s %s' not in warning.getvalue()

    expects = {
        'index.html': [
            (".//div[@class='figure']/p[@class='caption']/"
             "span[@class='caption-number']", None, True),
            (".//table/caption/span[@class='caption-number']", None, True),
            (".//div[@class='code-block-caption']/"
             "span[@class='caption-number']", None, True),
            (".//li/code/span", '^fig1$', True),
            (".//li/code/span", '^Figure%s$', True),
            (".//li/code/span", '^table-1$', True),
            (".//li/code/span", '^Table:%s$', True),
            (".//li/code/span", '^CODE_1$', True),
            (".//li/code/span", '^Code-%s$', True),
        ],
        'foo.html': [
            (".//div[@class='figure']/p[@class='caption']/"
             "span[@class='caption-number']", None, True),
            (".//table/caption/span[@class='caption-number']", None, True),
            (".//div[@class='code-block-caption']/"
             "span[@class='caption-number']", None, True),
        ],
        'bar.html': [
            (".//div[@class='figure']/p[@class='caption']/"
             "span[@class='caption-number']", None, True),
            (".//table/caption/span[@class='caption-number']", None, True),
            (".//div[@class='code-block-caption']/"
             "span[@class='caption-number']", None, True),
        ],
        'baz.html': [
            (".//div[@class='figure']/p[@class='caption']/"
             "span[@class='caption-number']", None, True),
            (".//table/caption/span[@class='caption-number']", None, True),
            (".//div[@class='code-block-caption']/"
             "span[@class='caption-number']", None, True),
        ],
    }

    for fname, paths in iteritems(expects):
        parser = NslessParser()
        parser.entity.update(html_entities.entitydefs)
        with (app.outdir / fname).open('rb') as fp:
            etree = ET.parse(fp, parser)

        for xpath, check, be_found in paths:
            yield check_xpath, etree, fname, xpath, check, be_found


@gen_with_app(buildername='html', testroot='numfig',
              confoverrides={'numfig': True})
def test_numfig_without_numbered_toctree(app, status, warning):
    # remove :numbered: option
    index = (app.srcdir / 'index.rst').text()
    index = re.sub(':numbered:.*', '', index, re.MULTILINE)
    (app.srcdir / 'index.rst').write_text(index, encoding='utf-8')
    app.builder.build_all()

    assert ('index.rst:45: WARNING: numfig is disabled. :numref: is ignored.'
            not in warning.getvalue())
    assert 'index.rst:51: WARNING: invalid numfig_format: invalid' in warning.getvalue()
    assert 'index.rst:52: WARNING: invalid numfig_format: Fig %s %s' in warning.getvalue()

    expects = {
        'index.html': [
            (".//div[@class='figure']/p[@class='caption']/"
             "span[@class='caption-number']", '^Fig. 9 $', True),
            (".//div[@class='figure']/p[@class='caption']/"
             "span[@class='caption-number']", '^Fig. 10 $', True),
            (".//table/caption/span[@class='caption-number']",
             '^Table 9 $', True),
            (".//table/caption/span[@class='caption-number']",
             '^Table 10 $', True),
            (".//div[@class='code-block-caption']/"
             "span[@class='caption-number']", '^Listing 9 $', True),
            (".//div[@class='code-block-caption']/"
             "span[@class='caption-number']", '^Listing 10 $', True),
            (".//li/a/span", '^Fig. 9$', True),
            (".//li/a/span", '^Figure6$', True),
            (".//li/a/span", '^Table 9$', True),
            (".//li/a/span", '^Table:6$', True),
            (".//li/a/span", '^Listing 9$', True),
            (".//li/a/span", '^Code-6$', True),
            ],
        'foo.html': [
            (".//div[@class='figure']/p[@class='caption']/"
             "span[@class='caption-number']", '^Fig. 1 $', True),
            (".//div[@class='figure']/p[@class='caption']/"
             "span[@class='caption-number']", '^Fig. 2 $', True),
            (".//div[@class='figure']/p[@class='caption']/"
             "span[@class='caption-number']", '^Fig. 3 $', True),
            (".//div[@class='figure']/p[@class='caption']/"
             "span[@class='caption-number']", '^Fig. 4 $', True),
            (".//table/caption/span[@class='caption-number']",
             '^Table 1 $', True),
            (".//table/caption/span[@class='caption-number']",
             '^Table 2 $', True),
            (".//table/caption/span[@class='caption-number']",
             '^Table 3 $', True),
            (".//table/caption/span[@class='caption-number']",
             '^Table 4 $', True),
            (".//div[@class='code-block-caption']/"
             "span[@class='caption-number']", '^Listing 1 $', True),
            (".//div[@class='code-block-caption']/"
             "span[@class='caption-number']", '^Listing 2 $', True),
            (".//div[@class='code-block-caption']/"
             "span[@class='caption-number']", '^Listing 3 $', True),
            (".//div[@class='code-block-caption']/"
             "span[@class='caption-number']", '^Listing 4 $', True),
            ],
        'bar.html': [
            (".//div[@class='figure']/p[@class='caption']/"
             "span[@class='caption-number']", '^Fig. 5 $', True),
            (".//div[@class='figure']/p[@class='caption']/"
             "span[@class='caption-number']", '^Fig. 7 $', True),
            (".//div[@class='figure']/p[@class='caption']/"
             "span[@class='caption-number']", '^Fig. 8 $', True),
            (".//table/caption/span[@class='caption-number']",
             '^Table 5 $', True),
            (".//table/caption/span[@class='caption-number']",
             '^Table 7 $', True),
            (".//table/caption/span[@class='caption-number']",
             '^Table 8 $', True),
            (".//div[@class='code-block-caption']/"
             "span[@class='caption-number']", '^Listing 5 $', True),
            (".//div[@class='code-block-caption']/"
             "span[@class='caption-number']", '^Listing 7 $', True),
            (".//div[@class='code-block-caption']/"
             "span[@class='caption-number']", '^Listing 8 $', True),
        ],
        'baz.html': [
            (".//div[@class='figure']/p[@class='caption']/"
             "span[@class='caption-number']", '^Fig. 6 $', True),
            (".//table/caption/span[@class='caption-number']",
             '^Table 6 $', True),
            (".//div[@class='code-block-caption']/"
             "span[@class='caption-number']", '^Listing 6 $', True),
        ],
    }

    for fname, paths in iteritems(expects):
        parser = NslessParser()
        parser.entity.update(html_entities.entitydefs)
        with (app.outdir / fname).open('rb') as fp:
            etree = ET.parse(fp, parser)

        for xpath, check, be_found in paths:
            yield check_xpath, etree, fname, xpath, check, be_found


@gen_with_app(buildername='html', testroot='numfig',
              confoverrides={'numfig': True})
def test_numfig_with_numbered_toctree(app, status, warning):
    app.builder.build_all()

    assert ('index.rst:45: WARNING: numfig is disabled. :numref: is ignored.'
            not in warning.getvalue())
    assert 'index.rst:51: WARNING: invalid numfig_format: invalid' in warning.getvalue()
    assert 'index.rst:52: WARNING: invalid numfig_format: Fig %s %s' in warning.getvalue()

    expects = {
        'index.html': [
            (".//div[@class='figure']/p[@class='caption']/"
             "span[@class='caption-number']", '^Fig. 1 $', True),
            (".//div[@class='figure']/p[@class='caption']/"
             "span[@class='caption-number']", '^Fig. 2 $', True),
            (".//table/caption/span[@class='caption-number']",
             '^Table 1 $', True),
            (".//table/caption/span[@class='caption-number']",
             '^Table 2 $', True),
            (".//div[@class='code-block-caption']/"
             "span[@class='caption-number']", '^Listing 1 $', True),
            (".//div[@class='code-block-caption']/"
             "span[@class='caption-number']", '^Listing 2 $', True),
            (".//li/a/span", '^Fig. 1$', True),
            (".//li/a/span", '^Figure2.2$', True),
            (".//li/a/span", '^Table 1$', True),
            (".//li/a/span", '^Table:2.2$', True),
            (".//li/a/span", '^Listing 1$', True),
            (".//li/a/span", '^Code-2.2$', True),
            ],
        'foo.html': [
            (".//div[@class='figure']/p[@class='caption']/"
             "span[@class='caption-number']", '^Fig. 1.1 $', True),
            (".//div[@class='figure']/p[@class='caption']/"
             "span[@class='caption-number']", '^Fig. 1.2 $', True),
            (".//div[@class='figure']/p[@class='caption']/"
             "span[@class='caption-number']", '^Fig. 1.3 $', True),
            (".//div[@class='figure']/p[@class='caption']/"
             "span[@class='caption-number']", '^Fig. 1.4 $', True),
            (".//table/caption/span[@class='caption-number']",
             '^Table 1.1 $', True),
            (".//table/caption/span[@class='caption-number']",
             '^Table 1.2 $', True),
            (".//table/caption/span[@class='caption-number']",
             '^Table 1.3 $', True),
            (".//table/caption/span[@class='caption-number']",
             '^Table 1.4 $', True),
            (".//div[@class='code-block-caption']/"
             "span[@class='caption-number']", '^Listing 1.1 $', True),
            (".//div[@class='code-block-caption']/"
             "span[@class='caption-number']", '^Listing 1.2 $', True),
            (".//div[@class='code-block-caption']/"
             "span[@class='caption-number']", '^Listing 1.3 $', True),
            (".//div[@class='code-block-caption']/"
             "span[@class='caption-number']", '^Listing 1.4 $', True),
            ],
        'bar.html': [
            (".//div[@class='figure']/p[@class='caption']/"
             "span[@class='caption-number']", '^Fig. 2.1 $', True),
            (".//div[@class='figure']/p[@class='caption']/"
             "span[@class='caption-number']", '^Fig. 2.3 $', True),
            (".//div[@class='figure']/p[@class='caption']/"
             "span[@class='caption-number']", '^Fig. 2.4 $', True),
            (".//table/caption/span[@class='caption-number']",
             '^Table 2.1 $', True),
            (".//table/caption/span[@class='caption-number']",
             '^Table 2.3 $', True),
            (".//table/caption/span[@class='caption-number']",
             '^Table 2.4 $', True),
            (".//div[@class='code-block-caption']/"
             "span[@class='caption-number']", '^Listing 2.1 $', True),
            (".//div[@class='code-block-caption']/"
             "span[@class='caption-number']", '^Listing 2.3 $', True),
            (".//div[@class='code-block-caption']/"
             "span[@class='caption-number']", '^Listing 2.4 $', True),
        ],
        'baz.html': [
            (".//div[@class='figure']/p[@class='caption']/"
             "span[@class='caption-number']", '^Fig. 2.2 $', True),
            (".//table/caption/span[@class='caption-number']",
             '^Table 2.2 $', True),
            (".//div[@class='code-block-caption']/"
             "span[@class='caption-number']", '^Listing 2.2 $', True),
        ],
    }

    for fname, paths in iteritems(expects):
        parser = NslessParser()
        parser.entity.update(html_entities.entitydefs)
        with (app.outdir / fname).open('rb') as fp:
            etree = ET.parse(fp, parser)

        for xpath, check, be_found in paths:
            yield check_xpath, etree, fname, xpath, check, be_found


@gen_with_app(buildername='html', testroot='numfig',
              confoverrides={'numfig': True,
                             'numfig_format': {'figure': 'Figure:%s',
                                               'table': 'Tab_%s',
                                               'code-block': 'Code-%s'}})
def test_numfig_with_prefix(app, status, warning):
    app.builder.build_all()

    assert ('index.rst:45: WARNING: numfig is disabled. :numref: is ignored.'
            not in warning.getvalue())
    assert 'index.rst:51: WARNING: invalid numfig_format: invalid' in warning.getvalue()
    assert 'index.rst:52: WARNING: invalid numfig_format: Fig %s %s' in warning.getvalue()

    expects = {
        'index.html': [
            (".//div[@class='figure']/p[@class='caption']/"
             "span[@class='caption-number']", '^Figure:1 $', True),
            (".//div[@class='figure']/p[@class='caption']/"
             "span[@class='caption-number']", '^Figure:2 $', True),
            (".//table/caption/span[@class='caption-number']",
             '^Tab_1 $', True),
            (".//table/caption/span[@class='caption-number']",
             '^Tab_2 $', True),
            (".//div[@class='code-block-caption']/"
             "span[@class='caption-number']", '^Code-1 $', True),
            (".//div[@class='code-block-caption']/"
             "span[@class='caption-number']", '^Code-2 $', True),
            (".//li/a/span", '^Figure:1$', True),
            (".//li/a/span", '^Figure2.2$', True),
            (".//li/a/span", '^Tab_1$', True),
            (".//li/a/span", '^Table:2.2$', True),
            (".//li/a/span", '^Code-1$', True),
            (".//li/a/span", '^Code-2.2$', True),
            ],
        'foo.html': [
            (".//div[@class='figure']/p[@class='caption']/"
             "span[@class='caption-number']", '^Figure:1.1 $', True),
            (".//div[@class='figure']/p[@class='caption']/"
             "span[@class='caption-number']", '^Figure:1.2 $', True),
            (".//div[@class='figure']/p[@class='caption']/"
             "span[@class='caption-number']", '^Figure:1.3 $', True),
            (".//div[@class='figure']/p[@class='caption']/"
             "span[@class='caption-number']", '^Figure:1.4 $', True),
            (".//table/caption/span[@class='caption-number']",
             '^Tab_1.1 $', True),
            (".//table/caption/span[@class='caption-number']",
             '^Tab_1.2 $', True),
            (".//table/caption/span[@class='caption-number']",
             '^Tab_1.3 $', True),
            (".//table/caption/span[@class='caption-number']",
             '^Tab_1.4 $', True),
            (".//div[@class='code-block-caption']/"
             "span[@class='caption-number']", '^Code-1.1 $', True),
            (".//div[@class='code-block-caption']/"
             "span[@class='caption-number']", '^Code-1.2 $', True),
            (".//div[@class='code-block-caption']/"
             "span[@class='caption-number']", '^Code-1.3 $', True),
            (".//div[@class='code-block-caption']/"
             "span[@class='caption-number']", '^Code-1.4 $', True),
            ],
        'bar.html': [
            (".//div[@class='figure']/p[@class='caption']/"
             "span[@class='caption-number']", '^Figure:2.1 $', True),
            (".//div[@class='figure']/p[@class='caption']/"
             "span[@class='caption-number']", '^Figure:2.3 $', True),
            (".//div[@class='figure']/p[@class='caption']/"
             "span[@class='caption-number']", '^Figure:2.4 $', True),
            (".//table/caption/span[@class='caption-number']",
             '^Tab_2.1 $', True),
            (".//table/caption/span[@class='caption-number']",
             '^Tab_2.3 $', True),
            (".//table/caption/span[@class='caption-number']",
             '^Tab_2.4 $', True),
            (".//div[@class='code-block-caption']/"
             "span[@class='caption-number']", '^Code-2.1 $', True),
            (".//div[@class='code-block-caption']/"
             "span[@class='caption-number']", '^Code-2.3 $', True),
            (".//div[@class='code-block-caption']/"
             "span[@class='caption-number']", '^Code-2.4 $', True),
        ],
        'baz.html': [
            (".//div[@class='figure']/p[@class='caption']/"
             "span[@class='caption-number']", '^Figure:2.2 $', True),
            (".//table/caption/span[@class='caption-number']",
             '^Tab_2.2 $', True),
            (".//div[@class='code-block-caption']/"
             "span[@class='caption-number']", '^Code-2.2 $', True),
        ],
    }

    for fname, paths in iteritems(expects):
        parser = NslessParser()
        parser.entity.update(html_entities.entitydefs)
        with (app.outdir / fname).open('rb') as fp:
            etree = ET.parse(fp, parser)

        for xpath, check, be_found in paths:
            yield check_xpath, etree, fname, xpath, check, be_found


@gen_with_app(buildername='html', testroot='numfig',
              confoverrides={'numfig': True, 'numfig_secnum_depth': 2})
def test_numfig_with_secnum_depth(app, status, warning):
    app.builder.build_all()

    assert ('index.rst:45: WARNING: numfig is disabled. :numref: is ignored.'
            not in warning.getvalue())
    assert 'index.rst:51: WARNING: invalid numfig_format: invalid' in warning.getvalue()
    assert 'index.rst:52: WARNING: invalid numfig_format: Fig %s %s' in warning.getvalue()

    expects = {
        'index.html': [
            (".//div[@class='figure']/p[@class='caption']/"
             "span[@class='caption-number']", '^Fig. 1 $', True),
            (".//div[@class='figure']/p[@class='caption']/"
             "span[@class='caption-number']", '^Fig. 2 $', True),
            (".//table/caption/span[@class='caption-number']",
             '^Table 1 $', True),
            (".//table/caption/span[@class='caption-number']",
             '^Table 2 $', True),
            (".//div[@class='code-block-caption']/"
             "span[@class='caption-number']", '^Listing 1 $', True),
            (".//div[@class='code-block-caption']/"
             "span[@class='caption-number']", '^Listing 2 $', True),
            (".//li/a/span", '^Fig. 1$', True),
            (".//li/a/span", '^Figure2.1.2$', True),
            (".//li/a/span", '^Table 1$', True),
            (".//li/a/span", '^Table:2.1.2$', True),
            (".//li/a/span", '^Listing 1$', True),
            (".//li/a/span", '^Code-2.1.2$', True),
            ],
        'foo.html': [
            (".//div[@class='figure']/p[@class='caption']/"
             "span[@class='caption-number']", '^Fig. 1.1 $', True),
            (".//div[@class='figure']/p[@class='caption']/"
             "span[@class='caption-number']", '^Fig. 1.1.1 $', True),
            (".//div[@class='figure']/p[@class='caption']/"
             "span[@class='caption-number']", '^Fig. 1.1.2 $', True),
            (".//div[@class='figure']/p[@class='caption']/"
             "span[@class='caption-number']", '^Fig. 1.2.1 $', True),
            (".//table/caption/span[@class='caption-number']",
             '^Table 1.1 $', True),
            (".//table/caption/span[@class='caption-number']",
             '^Table 1.1.1 $', True),
            (".//table/caption/span[@class='caption-number']",
             '^Table 1.1.2 $', True),
            (".//table/caption/span[@class='caption-number']",
             '^Table 1.2.1 $', True),
            (".//div[@class='code-block-caption']/"
             "span[@class='caption-number']", '^Listing 1.1 $', True),
            (".//div[@class='code-block-caption']/"
             "span[@class='caption-number']", '^Listing 1.1.1 $', True),
            (".//div[@class='code-block-caption']/"
             "span[@class='caption-number']", '^Listing 1.1.2 $', True),
            (".//div[@class='code-block-caption']/"
             "span[@class='caption-number']", '^Listing 1.2.1 $', True),
            ],
        'bar.html': [
            (".//div[@class='figure']/p[@class='caption']/"
             "span[@class='caption-number']", '^Fig. 2.1.1 $', True),
            (".//div[@class='figure']/p[@class='caption']/"
             "span[@class='caption-number']", '^Fig. 2.1.3 $', True),
            (".//div[@class='figure']/p[@class='caption']/"
             "span[@class='caption-number']", '^Fig. 2.2.1 $', True),
            (".//table/caption/span[@class='caption-number']",
             '^Table 2.1.1 $', True),
            (".//table/caption/span[@class='caption-number']",
             '^Table 2.1.3 $', True),
            (".//table/caption/span[@class='caption-number']",
             '^Table 2.2.1 $', True),
            (".//div[@class='code-block-caption']/"
             "span[@class='caption-number']", '^Listing 2.1.1 $', True),
            (".//div[@class='code-block-caption']/"
             "span[@class='caption-number']", '^Listing 2.1.3 $', True),
            (".//div[@class='code-block-caption']/"
             "span[@class='caption-number']", '^Listing 2.2.1 $', True),
        ],
        'baz.html': [
            (".//div[@class='figure']/p[@class='caption']/"
             "span[@class='caption-number']", '^Fig. 2.1.2 $', True),
            (".//table/caption/span[@class='caption-number']",
             '^Table 2.1.2 $', True),
            (".//div[@class='code-block-caption']/"
             "span[@class='caption-number']", '^Listing 2.1.2 $', True),
        ],
    }

    for fname, paths in iteritems(expects):
        parser = NslessParser()
        parser.entity.update(html_entities.entitydefs)
        with (app.outdir / fname).open('rb') as fp:
            etree = ET.parse(fp, parser)

        for xpath, check, be_found in paths:
            yield check_xpath, etree, fname, xpath, check, be_found

<<<<<<< HEAD
@gen_with_app(buildername='html', testroot='stylesheets')
def test_alternate_stylesheets(app, status, warning):
    app.builder.build_all()

    expects = {
        'index.html': [
            (".//link[@href='_static/persistent.css']"
                    "[@rel='stylesheet']", '', True),
            (".//link[@href='_static/default.css']"
                    "[@rel='stylesheet']"
                    "[@title='Default']", '', True),
            (".//link[@href='_static/alternate1.css']"
                    "[@rel='alternate stylesheet']"
                    "[@title='Alternate']", '', True),
            (".//link[@href='_static/alternate2.css']"
                    "[@rel='alternate stylesheet']", '', True),
            (".//link[@href='_static/more_persistent.css']"
                    "[@rel='stylesheet']", '', True),
            (".//link[@href='_static/more_persistent2.css']"
                    "[@rel='stylesheet']", '', True),
            (".//link[@href='_static/more_default.css']"
                    "[@rel='stylesheet']"
                    "[@title='Default']", '', True),
            (".//link[@href='_static/more_alternate1.css']"
                    "[@rel='alternate stylesheet']"
                    "[@title='Alternate']", '', True),
            (".//link[@href='_static/more_alternate2.css']"
                    "[@rel='alternate stylesheet']", '', True),
        ],
    }

    for fname, paths in iteritems(expects):
        parser = NslessParser()
        parser.entity.update(html_entities.entitydefs)
        fp = open(os.path.join(app.outdir, fname), 'rb')
        try:
            etree = ET.parse(fp, parser)
        finally:
            fp.close()

        for xpath, check, be_found in paths:
            yield check_xpath, etree, fname, xpath, check, be_found
=======

@with_app(buildername='html')
def test_jsmath(app, status, warning):
    app.builder.build_all()
    content = (app.outdir / 'math.html').text()

    assert '<div class="math">\na^2 + b^2 = c^2</div>' in content
    assert '<div class="math">\n\\begin{split}a + 1 &lt; b\\end{split}</div>' in content
    assert ('<span class="eqno">(1)</span><div class="math" id="equation-foo">\n'
            'e^{i\\pi} = 1</div>' in content)
    assert ('<span class="eqno">(2)</span><div class="math">\n'
            'e^{ix} = \\cos x + i\\sin x</div>' in content)
    assert '<div class="math">\nn \\in \\mathbb N</div>' in content
    assert '<div class="math">\na + 1 &lt; b</div>' in content


@with_app(buildername='html', testroot='html_extra_path')
def test_html_extra_path(app, status, warning):
    app.builder.build_all()

    assert (app.outdir / '.htaccess').exists()
    assert not (app.outdir / '.htpasswd').exists()
    assert (app.outdir / 'API.html_t').exists()
    assert (app.outdir / 'css/style.css').exists()
    assert (app.outdir / 'rimg.png').exists()
    assert not (app.outdir / '_build/index.html').exists()
    assert (app.outdir / 'background.png').exists()
>>>>>>> eb9c85f4
<|MERGE_RESOLUTION|>--- conflicted
+++ resolved
@@ -940,7 +940,34 @@
         for xpath, check, be_found in paths:
             yield check_xpath, etree, fname, xpath, check, be_found
 
-<<<<<<< HEAD
+
+@with_app(buildername='html')
+def test_jsmath(app, status, warning):
+    app.builder.build_all()
+    content = (app.outdir / 'math.html').text()
+
+    assert '<div class="math">\na^2 + b^2 = c^2</div>' in content
+    assert '<div class="math">\n\\begin{split}a + 1 &lt; b\\end{split}</div>' in content
+    assert ('<span class="eqno">(1)</span><div class="math" id="equation-foo">\n'
+            'e^{i\\pi} = 1</div>' in content)
+    assert ('<span class="eqno">(2)</span><div class="math">\n'
+            'e^{ix} = \\cos x + i\\sin x</div>' in content)
+    assert '<div class="math">\nn \\in \\mathbb N</div>' in content
+    assert '<div class="math">\na + 1 &lt; b</div>' in content
+
+
+@with_app(buildername='html', testroot='html_extra_path')
+def test_html_extra_path(app, status, warning):
+    app.builder.build_all()
+
+    assert (app.outdir / '.htaccess').exists()
+    assert not (app.outdir / '.htpasswd').exists()
+    assert (app.outdir / 'API.html_t').exists()
+    assert (app.outdir / 'css/style.css').exists()
+    assert (app.outdir / 'rimg.png').exists()
+    assert not (app.outdir / '_build/index.html').exists()
+    assert (app.outdir / 'background.png').exists()
+
 @gen_with_app(buildername='html', testroot='stylesheets')
 def test_alternate_stylesheets(app, status, warning):
     app.builder.build_all()
@@ -982,33 +1009,4 @@
             fp.close()
 
         for xpath, check, be_found in paths:
-            yield check_xpath, etree, fname, xpath, check, be_found
-=======
-
-@with_app(buildername='html')
-def test_jsmath(app, status, warning):
-    app.builder.build_all()
-    content = (app.outdir / 'math.html').text()
-
-    assert '<div class="math">\na^2 + b^2 = c^2</div>' in content
-    assert '<div class="math">\n\\begin{split}a + 1 &lt; b\\end{split}</div>' in content
-    assert ('<span class="eqno">(1)</span><div class="math" id="equation-foo">\n'
-            'e^{i\\pi} = 1</div>' in content)
-    assert ('<span class="eqno">(2)</span><div class="math">\n'
-            'e^{ix} = \\cos x + i\\sin x</div>' in content)
-    assert '<div class="math">\nn \\in \\mathbb N</div>' in content
-    assert '<div class="math">\na + 1 &lt; b</div>' in content
-
-
-@with_app(buildername='html', testroot='html_extra_path')
-def test_html_extra_path(app, status, warning):
-    app.builder.build_all()
-
-    assert (app.outdir / '.htaccess').exists()
-    assert not (app.outdir / '.htpasswd').exists()
-    assert (app.outdir / 'API.html_t').exists()
-    assert (app.outdir / 'css/style.css').exists()
-    assert (app.outdir / 'rimg.png').exists()
-    assert not (app.outdir / '_build/index.html').exists()
-    assert (app.outdir / 'background.png').exists()
->>>>>>> eb9c85f4
+            yield check_xpath, etree, fname, xpath, check, be_found