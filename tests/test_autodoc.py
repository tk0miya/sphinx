--- conflicted
+++ resolved
@@ -1687,8 +1687,6 @@
 
 
 @pytest.mark.sphinx('html', testroot='ext-autodoc')
-<<<<<<< HEAD
-=======
 def test_autodoc_typehints_signature(app):
     app.config.autodoc_typehints = "signature"
 
@@ -1741,28 +1739,6 @@
 
 
 @pytest.mark.sphinx('html', testroot='ext-autodoc')
-@pytest.mark.filterwarnings('ignore:autodoc_default_flags is now deprecated.')
-def test_merge_autodoc_default_flags1(app):
-    app.config.autodoc_default_flags = ['members', 'undoc-members']
-    merge_autodoc_default_flags(app, app.config)
-    assert app.config.autodoc_default_options == {'members': None,
-                                                  'undoc-members': None}
-
-
-@pytest.mark.sphinx('html', testroot='ext-autodoc')
-@pytest.mark.filterwarnings('ignore:autodoc_default_flags is now deprecated.')
-def test_merge_autodoc_default_flags2(app):
-    app.config.autodoc_default_flags = ['members', 'undoc-members']
-    app.config.autodoc_default_options = {'members': 'this,that,order',
-                                          'inherited-members': 'this'}
-    merge_autodoc_default_flags(app, app.config)
-    assert app.config.autodoc_default_options == {'members': None,
-                                                  'undoc-members': None,
-                                                  'inherited-members': 'this'}
-
-
-@pytest.mark.sphinx('html', testroot='ext-autodoc')
->>>>>>> 17692803
 def test_autodoc_default_options(app):
     # no settings
     actual = do_autodoc(app, 'class', 'target.enum.EnumCls')
