"""
    sphinx.ext.autosummary.generate
    ~~~~~~~~~~~~~~~~~~~~~~~~~~~~~~~

    Usable as a library or script to generate automatic RST source files for
    items referred to in autosummary:: directives.

    Each generated RST file contains a single auto*:: directive which
    extracts the docstring of the referred item.

    Example Makefile rule::

       generate:
               sphinx-autogen -o source/generated source/*.rst

    :copyright: Copyright 2007-2019 by the Sphinx team, see AUTHORS.
    :license: BSD, see LICENSE for details.
"""

import argparse
import locale
import os
import pkgutil
import pydoc
import re
import sys

from jinja2 import FileSystemLoader, TemplateNotFound
from jinja2.sandbox import SandboxedEnvironment

import sphinx.locale
from sphinx import __display_version__
from sphinx import package_dir
from sphinx.ext.autosummary import import_by_name, get_documenter
from sphinx.jinja2glue import BuiltinTemplateLoader
from sphinx.locale import __
from sphinx.registry import SphinxComponentRegistry
from sphinx.util.inspect import safe_getattr
from sphinx.util.osutil import ensuredir
from sphinx.util.rst import escape as rst_escape

if False:
    # For type annotation
    from typing import Any, Callable, Dict, List, Set, Tuple, Type, Union  # NOQA
    from sphinx.builders import Builder  # NOQA
    from sphinx.ext.autodoc import Documenter  # NOQA


class DummyApplication:
    """Dummy Application class for sphinx-autogen command."""

    def __init__(self):
        # type: () -> None
        self.registry = SphinxComponentRegistry()


def setup_documenters(app):
    # type: (Any) -> None
    from sphinx.ext.autodoc import (
        ModuleDocumenter, ClassDocumenter, ExceptionDocumenter, DataDocumenter,
        FunctionDocumenter, MethodDocumenter, AttributeDocumenter,
        InstanceAttributeDocumenter
    )
    documenters = [
        ModuleDocumenter, ClassDocumenter, ExceptionDocumenter, DataDocumenter,
        FunctionDocumenter, MethodDocumenter, AttributeDocumenter,
        InstanceAttributeDocumenter
    ]  # type: List[Type[Documenter]]
    for documenter in documenters:
        app.registry.add_documenter(documenter.objtype, documenter)


def _simple_info(msg):
    # type: (str) -> None
    print(msg)


def _simple_warn(msg):
    # type: (str) -> None
    print('WARNING: ' + msg, file=sys.stderr)


def _underline(title, line='='):
    # type: (str, str) -> str
    if '\n' in title:
        raise ValueError('Can only underline single lines')
    return title + '\n' + line * len(title)


# -- Generating output ---------------------------------------------------------

def generate_autosummary_docs(sources,                 # type: List[str]
                              output_dir=None,         # type: str
                              suffix='.rst',           # type: str
                              warn=_simple_warn,       # type: Callable
                              info=_simple_info,       # type: Callable
                              base_path=None,          # type: str
                              builder=None,            # type: Builder
                              template_dir=None,       # type: str
                              imported_members=False,  # type: bool
                              app=None,                # type: Any
                              depth_limit=0,           # type: int
                              ):
    # type: (...) -> None
    showed_sources = list(sorted(sources))
    if len(showed_sources) > 20:
        showed_sources = showed_sources[:10] + ['...'] + showed_sources[-10:]
    info(__('[autosummary] generating autosummary for: %s') %
         ', '.join(showed_sources))

    if output_dir:
        info(__('[autosummary] writing to %s') % output_dir)

    if base_path is not None:
        sources = [os.path.join(base_path, filename) for filename in sources]

    # create our own templating environment
    template_dirs = None  # type: List[str]
    template_dirs = [os.path.join(package_dir, 'ext',
                                  'autosummary', 'templates')]

    template_loader = None  # type: Union[BuiltinTemplateLoader, FileSystemLoader]
    if builder is not None:
        # allow the user to override the templates
        template_loader = BuiltinTemplateLoader()
        template_loader.init(builder, dirs=template_dirs)
    else:
        if template_dir:
            template_dirs.insert(0, template_dir)
        template_loader = FileSystemLoader(template_dirs)
    template_env = SandboxedEnvironment(loader=template_loader)
    template_env.filters['underline'] = _underline

    # replace the builtin html filters
    template_env.filters['escape'] = rst_escape
    template_env.filters['e'] = rst_escape

    # read
    items = find_autosummary_in_files(sources)

    # keep track of new files
    new_files = []

    # write
    for name, path, template_name in sorted(set(items), key=str):
        if path is None:
            # The corresponding autosummary:: directive did not have
            # a :toctree: option
            continue

        path = output_dir or os.path.abspath(path)
        ensuredir(path)

        try:
            name, obj, parent, mod_name = import_by_name(name)
        except ImportError as e:
            warn('[autosummary] failed to import %r: %s' % (name, e))
            continue

        # https://docs.python.org/3/reference/import.html#packages
        # ... any module that contains a __path__ attribute is
        # considered a package ...
        ispackage = hasattr(obj, '__path__')
        if ispackage:
            depth = len(name.split('.')) - 1
            add_package_children = depth < depth_limit or depth_limit < 0
            if add_package_children:
                info(__('[autosummary] add modules/packages from %s') % repr(name))
        else:
            add_package_children = False

        fn = os.path.join(path, name + suffix)

        # Skip it if it exists and not a package.
        if os.path.isfile(fn):
            if ispackage and depth_limit != 0:
                # Overwrite the file because submodules/packages
                # could have been added/removed from the package
                # or the depth limit might have changed.
                # Warning: this file could have been created by the user
                # in which case it is lost.
                warn('[autosummary] overwriting docs of package %s' % (repr(name)))
                os.remove(fn)
            else:
                continue

        new_files.append(fn)

        with open(fn, 'w') as f:
            doc = get_documenter(app, obj, parent)

            if template_name is not None:
                template = template_env.get_template(template_name)
            else:
                try:
                    template = template_env.get_template('autosummary/%s.rst'
                                                         % doc.objtype)
                except TemplateNotFound:
                    template = template_env.get_template('autosummary/base.rst')

            def get_members(obj, types, include_public=[], imported=True):
                # type: (Any, Set[str], List[str], bool) -> Tuple[List[str], List[str]]  # NOQA
                items = []  # type: List[str]
                for name in dir(obj):
                    try:
                        value = safe_getattr(obj, name)
                    except AttributeError:
                        continue
                    documenter = get_documenter(app, value, obj)
                    if documenter.objtype in types:
                        if imported or getattr(value, '__module__', None) == obj.__name__:
                            # skip imported members if expected
                            items.append(name)
                public = [x for x in items
                          if x in include_public or not x.startswith('_')]
                return public, items

            def get_package_members(obj, typ, include_public=[]):
                # type: (Any, str, List[str]) -> Tuple[List[str], List[str]]
                items = []  # type: List[str]
                pkg_required = typ == 'package'
                for _, modname, ispkg in pkgutil.iter_modules(obj.__path__):
                    fullname = name + '.' + modname
                    try:
                        import_by_name(fullname)
                    except ImportError as e:
                        warn('[autosummary] failed to import %s: %s' % (fullname, e))
                        continue
                    if ispkg == pkg_required:
                        items.append(fullname)
                public = [x for x in items
                          if x in include_public or not x.split('.')[-1].startswith('_')]
                return public, items

            ns = {}  # type: Dict[str, Any]

            if doc.objtype == 'module':
                ns['members'] = dir(obj)
                ns['functions'], ns['all_functions'] = \
                    get_members(obj, {'function'}, imported=imported_members)
                ns['classes'], ns['all_classes'] = \
                    get_members(obj, {'class'}, imported=imported_members)
                ns['exceptions'], ns['all_exceptions'] = \
<<<<<<< HEAD
                    get_members(obj, 'exception', imported=imported_members)
                if add_package_children:
                    ns['modules'], ns['all_modules'] = \
                        get_package_members(obj, 'module')
                    ns['packages'], ns['all_packages'] = \
                        get_package_members(obj, 'package')
=======
                    get_members(obj, {'exception'}, imported=imported_members)
>>>>>>> f63abac2
            elif doc.objtype == 'class':
                ns['members'] = dir(obj)
                ns['inherited_members'] = \
                    set(dir(obj)) - set(obj.__dict__.keys())
                ns['methods'], ns['all_methods'] = \
                    get_members(obj, {'method'}, ['__init__'])
                ns['attributes'], ns['all_attributes'] = \
                    get_members(obj, {'attribute', 'property'})

            parts = name.split('.')
            if doc.objtype in ('method', 'attribute'):
                mod_name = '.'.join(parts[:-2])
                cls_name = parts[-2]
                obj_name = '.'.join(parts[-2:])
                ns['class'] = cls_name
            else:
                mod_name, obj_name = '.'.join(parts[:-1]), parts[-1]

            ns['fullname'] = name
            ns['module'] = mod_name
            ns['objname'] = obj_name
            ns['name'] = parts[-1]

            ns['objtype'] = doc.objtype
            ns['underline'] = len(name) * '='

            rendered = template.render(**ns)
            f.write(rendered)

    # descend recursively to new files
    if new_files:
        generate_autosummary_docs(new_files, output_dir=output_dir,
                                  suffix=suffix, warn=warn, info=info,
                                  base_path=base_path, builder=builder,
                                  template_dir=template_dir,
                                  imported_members=imported_members,
                                  depth_limit=depth_limit,
                                  app=app)


# -- Finding documented entries in files ---------------------------------------

def find_autosummary_in_files(filenames):
    # type: (List[str]) -> List[Tuple[str, str, str]]
    """Find out what items are documented in source/*.rst.

    See `find_autosummary_in_lines`.
    """
    documented = []  # type: List[Tuple[str, str, str]]
    for filename in filenames:
        with open(filename, encoding='utf-8', errors='ignore') as f:
            lines = f.read().splitlines()
            documented.extend(find_autosummary_in_lines(lines, filename=filename))
    return documented


def find_autosummary_in_docstring(name, module=None, filename=None):
    # type: (str, Any, str) -> List[Tuple[str, str, str]]
    """Find out what items are documented in the given object's docstring.

    See `find_autosummary_in_lines`.
    """
    try:
        real_name, obj, parent, modname = import_by_name(name)
        lines = pydoc.getdoc(obj).splitlines()
        return find_autosummary_in_lines(lines, module=name, filename=filename)
    except AttributeError:
        pass
    except ImportError as e:
        print("Failed to import '%s': %s" % (name, e))
    except SystemExit:
        print("Failed to import '%s'; the module executes module level "
              "statement and it might call sys.exit()." % name)
    return []


def find_autosummary_in_lines(lines, module=None, filename=None):
    # type: (List[str], Any, str) -> List[Tuple[str, str, str]]
    """Find out what items appear in autosummary:: directives in the
    given lines.

    Returns a list of (name, toctree, template) where *name* is a name
    of an object and *toctree* the :toctree: path of the corresponding
    autosummary directive (relative to the root of the file name), and
    *template* the value of the :template: option. *toctree* and
    *template* ``None`` if the directive does not have the
    corresponding options set.
    """
    autosummary_re = re.compile(r'^(\s*)\.\.\s+autosummary::\s*')
    automodule_re = re.compile(
        r'^\s*\.\.\s+automodule::\s*([A-Za-z0-9_.]+)\s*$')
    module_re = re.compile(
        r'^\s*\.\.\s+(current)?module::\s*([a-zA-Z0-9_.]+)\s*$')
    autosummary_item_re = re.compile(r'^\s+(~?[_a-zA-Z][a-zA-Z0-9_.]*)\s*.*?')
    toctree_arg_re = re.compile(r'^\s+:toctree:\s*(.*?)\s*$')
    template_arg_re = re.compile(r'^\s+:template:\s*(.*?)\s*$')

    documented = []  # type: List[Tuple[str, str, str]]

    toctree = None  # type: str
    template = None
    current_module = module
    in_autosummary = False
    base_indent = ""

    for line in lines:
        if in_autosummary:
            m = toctree_arg_re.match(line)
            if m:
                toctree = m.group(1)
                if filename:
                    toctree = os.path.join(os.path.dirname(filename),
                                           toctree)
                continue

            m = template_arg_re.match(line)
            if m:
                template = m.group(1).strip()
                continue

            if line.strip().startswith(':'):
                continue  # skip options

            m = autosummary_item_re.match(line)
            if m:
                name = m.group(1).strip()
                if name.startswith('~'):
                    name = name[1:]
                if current_module and \
                   not name.startswith(current_module + '.'):
                    name = "%s.%s" % (current_module, name)
                documented.append((name, toctree, template))
                continue

            if not line.strip() or line.startswith(base_indent + " "):
                continue

            in_autosummary = False

        m = autosummary_re.match(line)
        if m:
            in_autosummary = True
            base_indent = m.group(1)
            toctree = None
            template = None
            continue

        m = automodule_re.search(line)
        if m:
            current_module = m.group(1).strip()
            # recurse into the automodule docstring
            documented.extend(find_autosummary_in_docstring(
                current_module, filename=filename))
            continue

        m = module_re.match(line)
        if m:
            current_module = m.group(2)
            continue

    return documented


def get_parser():
    # type: () -> argparse.ArgumentParser
    parser = argparse.ArgumentParser(
        usage='%(prog)s [OPTIONS] <SOURCE_FILE>...',
        epilog=__('For more information, visit <http://sphinx-doc.org/>.'),
        description=__("""
Generate ReStructuredText using autosummary directives.

sphinx-autogen is a frontend to sphinx.ext.autosummary.generate. It generates
the reStructuredText files from the autosummary directives contained in the
given input files.

The format of the autosummary directive is documented in the
``sphinx.ext.autosummary`` Python module and can be read using::

  pydoc sphinx.ext.autosummary
"""))

    parser.add_argument('--version', action='version', dest='show_version',
                        version='%%(prog)s %s' % __display_version__)

    parser.add_argument('source_file', nargs='+',
                        help=__('source files to generate rST files for'))

    parser.add_argument('-o', '--output-dir', action='store',
                        dest='output_dir',
                        help=__('directory to place all output in'))
    parser.add_argument('-s', '--suffix', action='store', dest='suffix',
                        default='rst',
                        help=__('default suffix for files (default: '
                                '%(default)s)'))
    parser.add_argument('-t', '--templates', action='store', dest='templates',
                        default=None,
                        help=__('custom template directory (default: '
                                '%(default)s)'))
    parser.add_argument('-i', '--imported-members', action='store_true',
                        dest='imported_members', default=False,
                        help=__('document imported members (default: '
                                '%(default)s)'))

    return parser


def main(argv=sys.argv[1:]):
    # type: (List[str]) -> None
    sphinx.locale.setlocale(locale.LC_ALL, '')
    sphinx.locale.init_console(os.path.join(package_dir, 'locale'), 'sphinx')

    app = DummyApplication()
    setup_documenters(app)
    args = get_parser().parse_args(argv)
    generate_autosummary_docs(args.source_file, args.output_dir,
                              '.' + args.suffix,
                              template_dir=args.templates,
                              imported_members=args.imported_members,
                              depth_limit=args.depth_limit,
                              app=app)


if __name__ == '__main__':
    main()<|MERGE_RESOLUTION|>--- conflicted
+++ resolved
@@ -241,16 +241,12 @@
                 ns['classes'], ns['all_classes'] = \
                     get_members(obj, {'class'}, imported=imported_members)
                 ns['exceptions'], ns['all_exceptions'] = \
-<<<<<<< HEAD
-                    get_members(obj, 'exception', imported=imported_members)
+                    get_members(obj,  {'exception'}, imported=imported_members)
                 if add_package_children:
                     ns['modules'], ns['all_modules'] = \
                         get_package_members(obj, 'module')
                     ns['packages'], ns['all_packages'] = \
                         get_package_members(obj, 'package')
-=======
-                    get_members(obj, {'exception'}, imported=imported_members)
->>>>>>> f63abac2
             elif doc.objtype == 'class':
                 ns['members'] = dir(obj)
                 ns['inherited_members'] = \
