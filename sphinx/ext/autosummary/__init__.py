--- conflicted
+++ resolved
@@ -133,15 +133,9 @@
         return False
     isgetsetdescriptor = ismemberdescriptor
 
-<<<<<<< HEAD
-def get_documenter(obj):
+def get_documenter(obj, parent):
     """Get an autodoc.Documenter class suitable for documenting the given
     object.
-=======
-def get_documenter(obj, parent):
-    """
-    Get an autodoc.Documenter class suitable for documenting the given object
->>>>>>> e7fa3c6f
     """
     from sphinx.ext.autodoc import AutoDirective, DataDocumenter
 
