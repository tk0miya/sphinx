--- conflicted
+++ resolved
@@ -2155,13 +2155,8 @@
         return (not getattr(self, 'non_data_descriptor', False) or
                 super().should_suppress_directive_header())
 
-<<<<<<< HEAD
     def get_doc(self, ignore: int = None) -> Optional[List[List[str]]]:
-        if not inspect.isattributedescriptor(self.object):
-=======
-    def get_doc(self, encoding: str = None, ignore: int = None) -> Optional[List[List[str]]]:
         if getattr(self, 'non_data_descriptor', False):
->>>>>>> 54ef6010
             # the docstring of non datadescriptor is very probably the wrong thing
             # to display
             return None
@@ -2317,11 +2312,11 @@
         return (self.object is UNINITIALIZED_ATTR or
                 super().should_suppress_value_header())
 
-    def get_doc(self, encoding: str = None, ignore: int = None) -> Optional[List[List[str]]]:
+    def get_doc(self, ignore: int = None) -> Optional[List[List[str]]]:
         if self.object is UNINITIALIZED_ATTR:
             return None
         else:
-            return super().get_doc(encoding, ignore)  # type: ignore
+            return super().get_doc(ignore)  # type: ignore
 
 
 class AttributeDocumenter(GenericAliasMixin, NewTypeMixin, SlotsMixin,  # type: ignore
