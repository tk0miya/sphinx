--- conflicted
+++ resolved
@@ -13,11 +13,7 @@
 import warnings
 from typing import Any, Callable, Dict, List, NamedTuple, Optional, Tuple
 
-<<<<<<< HEAD
-=======
-from sphinx.deprecation import (RemovedInSphinx40Warning, RemovedInSphinx50Warning,
-                                deprecated_alias)
->>>>>>> 3f7bf487
+from sphinx.deprecation import RemovedInSphinx50Warning
 from sphinx.pycode import ModuleAnalyzer, PycodeError
 from sphinx.util import logging
 from sphinx.util.inspect import (getannotations, getmro, getslots, isclass, isenumclass,
