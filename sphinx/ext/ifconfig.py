--- conflicted
+++ resolved
@@ -16,11 +16,7 @@
     namespace of the project configuration (that is, all variables from ``conf.py``
     are available.)
 
-<<<<<<< HEAD
-    :copyright: 2008 by Georg Brandl.
-=======
     :copyright: Copyright 2007-2009 by the Sphinx team, see AUTHORS.
->>>>>>> 0b28b3e6
     :license: BSD, see LICENSE for details.
 """
 
