--- conflicted
+++ resolved
@@ -18,10 +18,7 @@
 from docutils.statemachine import StringList
 
 from sphinx import addnodes
-<<<<<<< HEAD
-=======
-from sphinx.deprecation import RemovedInSphinx30Warning, RemovedInSphinx40Warning
->>>>>>> 70ed093b
+from sphinx.deprecation import RemovedInSphinx40Warning
 from sphinx.directives import ObjectDescription
 from sphinx.domains import Domain, ObjType
 from sphinx.errors import NoUri
@@ -818,29 +815,6 @@
         return make_refnode(builder, fromdocname, docname,
                             labelid, contnode)
 
-    def _resolve_citation_xref(self, env, fromdocname, builder, typ, target, node, contnode):
-        # type: (BuildEnvironment, str, Builder, str, str, addnodes.pending_xref, nodes.Element) -> nodes.Element  # NOQA
-        warnings.warn('StandardDomain._resolve_citation_xref() is deprecated.',
-                      RemovedInSphinx30Warning)
-        docname, labelid, lineno = self.data['citations'].get(target, ('', '', 0))
-        if not docname:
-            if 'ids' in node:
-                # remove ids attribute that annotated at
-                # transforms.CitationReference.apply.
-                del node['ids'][:]
-            return None
-
-        try:
-            return make_refnode(builder, fromdocname, docname,
-                                labelid, contnode)
-        except NoUri:
-            # remove the ids we added in the CitationReferences
-            # transform since they can't be transfered to
-            # the contnode (if it's a Text node)
-            if not isinstance(contnode, nodes.Element):
-                del node['ids'][:]
-            raise
-
     def _resolve_obj_xref(self, env, fromdocname, builder, typ, target, node, contnode):
         # type: (BuildEnvironment, str, Builder, str, str, addnodes.pending_xref, nodes.Element) -> nodes.Element  # NOQA
         objtypes = self.objtypes_for_role(typ) or []
