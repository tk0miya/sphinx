--- conflicted
+++ resolved
@@ -386,12 +386,11 @@
         _filter = self.lang.word_filter
 
         for word in visitor.found_title_words:
-<<<<<<< HEAD
             stemmed_word = stem(word)
             if _filter(stemmed_word):
-                self._title_mapping.setdefault(stemmed_word, set()).add(filename)
+                self._title_mapping.setdefault(stemmed_word, set()).add(docname)
             elif _filter(word): # stemmer must not remove words from search index
-                self._title_mapping.setdefault(word, set()).add(filename)
+                self._title_mapping.setdefault(word, set()).add(docname)
 
         for word in visitor.found_words:
             stemmed_word = stem(word)
@@ -399,18 +398,7 @@
             if not _filter(stemmed_word) and _filter(word):
                 stemmed_word = word
             if stemmed_word not in self._title_mapping and _filter(stemmed_word):
-                self._mapping.setdefault(stemmed_word, set()).add(filename)
-
-=======
-            word = stem(word)
-            if _filter(word):
-                self._title_mapping.setdefault(word, set()).add(docname)
-
-        for word in visitor.found_words:
-            word = stem(word)
-            if word not in self._title_mapping and _filter(word):
-                self._mapping.setdefault(word, set()).add(docname)
->>>>>>> bd715c81
+                self._mapping.setdefault(stemmed_word, set()).add(docname)
 
     def context_for_searchtool(self):
         return dict(
