--- conflicted
+++ resolved
@@ -29,14 +29,9 @@
 {% if xindy_cyrillic -%}
 XINDYOPTS += -M LICRcyr2utf8.xdy
 {% endif -%}
-<<<<<<< HEAD
+{% endif -%}
 {% if xindy_cyrillic -%}
 XINDYOPTS += -M sphinx-basiclatin.xdy
-{% endif -%}
-{% if latex_engine == 'xelatex' or latex_engine == 'lualatex' -%}
-XINDYOPTS += -I xelatex
-=======
->>>>>>> b3d89f94
 {% endif -%}
 # also with pdflatex as LICRlatin2utf8.xdy replaces xindy's /tex/inputenc/utf8.xdy
 XINDYOPTS += -I xelatex
