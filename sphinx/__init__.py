--- conflicted
+++ resolved
@@ -30,13 +30,8 @@
 warnings.filterwarnings('ignore', "'U' mode is deprecated",
                         DeprecationWarning, module='docutils.io')
 
-<<<<<<< HEAD
-__version__  = '1.6'
+__version__ = '1.6'
 __released__ = '1.6+'  # used when Sphinx builds its own docs
-=======
-__version__ = '1.5.2+'
-__released__ = '1.5.2'  # used when Sphinx builds its own docs
->>>>>>> 478306e0
 
 # version info for better programmatic use
 # possible values for 3rd element: 'alpha', 'beta', 'rc', 'final'
